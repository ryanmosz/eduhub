#!/usr/bin/env python3
"""
EduHub API main application module.

This module initializes and configures the FastAPI application with all routers,
middleware, and dependencies for the educational content management system.
"""

import logging
from contextlib import asynccontextmanager

from fastapi import FastAPI
from fastapi.middleware.cors import CORSMiddleware

from .auth.oauth import router as oauth_router
from .auth.test_console import router as auth_console_router
from .oembed.endpoints import router as oembed_router
from .open_data.endpoints import router as open_data_router
from .plone_content_endpoints import router as plone_content_router
from .schedule_importer.endpoints import router as schedule_router
from .workflows.endpoints import router as workflows_router

# Configure logging
logging.basicConfig(
    level=logging.INFO, format="%(asctime)s - %(name)s - %(levelname)s - %(message)s"
)
logger = logging.getLogger(__name__)


@asynccontextmanager
async def lifespan(app: FastAPI):
    """Application lifespan manager for startup and shutdown events."""
    # Startup
    logger.info("🚀 EduHub API starting up...")

    # Initialize components
    try:
        # Import here to ensure all dependencies are ready
        from .oembed.client import get_oembed_client

        # Initialize oEmbed client
        oembed_client = await get_oembed_client()
        logger.info("✅ oEmbed client initialized")

        # Other startup tasks could go here

    except Exception as e:
        logger.error(f"❌ Startup failed: {e}")
        raise

    yield

    # Shutdown
    logger.info("🛑 EduHub API shutting down...")

    try:
        # Cleanup oEmbed client
        from .oembed.client import get_oembed_client

        oembed_client = await get_oembed_client()
        await oembed_client.close()
        logger.info("✅ oEmbed client and cache cleaned up")

        # Other cleanup tasks could go here

    except Exception as e:
        logger.error(f"❌ Shutdown cleanup failed: {e}")


# Create FastAPI application
app = FastAPI(
    title="EduHub API",
    description="""
    Comprehensive educational content management system providing OAuth2 authentication,
    rich media embedding, open data access, workflow management, and Plone CMS integration.

    ## Features

    * **OAuth2 Authentication** - Secure user authentication and authorization
    * **Rich Media Embedding** - oEmbed protocol support for YouTube, Vimeo, Twitter, etc.
    * **Open Data API** - Public read-only access to educational content
    * **Workflow Management** - Role-based workflow templates for content approval
    * **Schedule Import** - CSV-based schedule and event management
    * **Plone Integration** - Seamless integration with Plone CMS

    ## Authentication

    Most endpoints require authentication via Bearer token. Use the `/auth/` endpoints
    to obtain tokens or visit the Auth Console for testing.
    """,
    version="1.0.0",
    contact={
        "name": "EduHub Development Team",
        "email": "dev@eduhub.example.com",
    },
    license_info={
        "name": "MIT License",
        "url": "https://opensource.org/licenses/MIT",
    },
    lifespan=lifespan,
)

# Configure CORS
app.add_middleware(
    CORSMiddleware,
    allow_origins=["*"],  # Configure appropriately for production
    allow_credentials=True,
    allow_methods=["*"],
    allow_headers=["*"],
)

# Include routers
<<<<<<< HEAD
app.include_router(auth_router, tags=["Authentication"])
app.include_router(test_router, tags=["Testing"])
app.include_router(schedule_router, tags=["Schedule Import"])
app.include_router(oembed_router, tags=["Rich Media Embeds"])
app.include_router(open_data_router, tags=["Open Data"])
app.include_router(plone_content_router, tags=["Plone Content with oEmbed"])
=======
app.include_router(oauth_router, prefix="/auth", tags=["Authentication"])
app.include_router(auth_console_router, prefix="/auth-console", tags=["Auth Console"])
app.include_router(oembed_router, prefix="/oembed", tags=["Rich Media"])
app.include_router(workflows_router, tags=["Workflows"])
app.include_router(plone_content_router, prefix="/plone", tags=["Plone Content"])
app.include_router(schedule_router, prefix="/schedule", tags=["Schedule Import"])
>>>>>>> 2fc28523


@app.get("/", tags=["Root"])
async def root():
    """
    API root endpoint with basic information and available services.
    """
    return {
        "message": "Welcome to EduHub API",
<<<<<<< HEAD
        "version": "0.1.0",
        "description": "Modern education portal bridging FastAPI with Plone CMS",
        "endpoints": {
            "auth": "/auth - OAuth2 authentication endpoints (login, callback, user, logout)",
            "hello": "/hello - Hello world and async demo endpoints",
            "plone": "/plone - Plone CMS integration endpoints",
            "import": "/import - Schedule import endpoints (CSV/Excel)",
            "embed": "/embed - 🎬 Rich Media Embeds (oEmbed proxy service)",
            "data": "/data - 📊 Open Data API (public content access)",
            "plone_content": "/plone/content - 📄 Content management with auto-embed injection",
            "content": "/content - Content management endpoints",
            "docs": "/docs - API documentation",
            "test": "/test/auth-console - OAuth2 testing console",
            "schedule_test": "/test/schedule-test - 📊 Unified CSV Schedule Import Test Console",
=======
        "version": "1.0.0",
        "services": {
            "authentication": "/auth/",
            "auth_console": "/auth-console/",
            "rich_media": "/oembed/",
            "workflows": "/workflows/",
            "plone_content": "/plone/",
            "schedule_import": "/schedule/",
>>>>>>> 2fc28523
        },
        "documentation": {
            "openapi": "/docs",
            "redoc": "/redoc",
            "openapi_json": "/openapi.json",
        },
        "status": "operational",
    }


@app.get("/health", tags=["Health"])
async def health_check():
    """
    Health check endpoint for monitoring and load balancers.
    """
    return {
        "status": "healthy",
        "version": "1.0.0",
        "services": {
            "api": "operational",
            "authentication": "operational",
            "oembed": "operational",
            "workflows": "operational",
            "plone_integration": "operational",
            "schedule_import": "operational",
        },
    }


if __name__ == "__main__":
    import uvicorn

    uvicorn.run(app, host="0.0.0.0", port=8000)<|MERGE_RESOLUTION|>--- conflicted
+++ resolved
@@ -110,21 +110,13 @@
 )
 
 # Include routers
-<<<<<<< HEAD
-app.include_router(auth_router, tags=["Authentication"])
-app.include_router(test_router, tags=["Testing"])
-app.include_router(schedule_router, tags=["Schedule Import"])
-app.include_router(oembed_router, tags=["Rich Media Embeds"])
-app.include_router(open_data_router, tags=["Open Data"])
-app.include_router(plone_content_router, tags=["Plone Content with oEmbed"])
-=======
 app.include_router(oauth_router, prefix="/auth", tags=["Authentication"])
 app.include_router(auth_console_router, prefix="/auth-console", tags=["Auth Console"])
 app.include_router(oembed_router, prefix="/oembed", tags=["Rich Media"])
-app.include_router(workflows_router, tags=["Workflows"])
+app.include_router(open_data_router, prefix="/data", tags=["Open Data"])
+app.include_router(workflows_router, prefix="/workflows", tags=["Workflows"])
 app.include_router(plone_content_router, prefix="/plone", tags=["Plone Content"])
 app.include_router(schedule_router, prefix="/schedule", tags=["Schedule Import"])
->>>>>>> 2fc28523
 
 
 @app.get("/", tags=["Root"])
@@ -134,31 +126,15 @@
     """
     return {
         "message": "Welcome to EduHub API",
-<<<<<<< HEAD
-        "version": "0.1.0",
-        "description": "Modern education portal bridging FastAPI with Plone CMS",
-        "endpoints": {
-            "auth": "/auth - OAuth2 authentication endpoints (login, callback, user, logout)",
-            "hello": "/hello - Hello world and async demo endpoints",
-            "plone": "/plone - Plone CMS integration endpoints",
-            "import": "/import - Schedule import endpoints (CSV/Excel)",
-            "embed": "/embed - 🎬 Rich Media Embeds (oEmbed proxy service)",
-            "data": "/data - 📊 Open Data API (public content access)",
-            "plone_content": "/plone/content - 📄 Content management with auto-embed injection",
-            "content": "/content - Content management endpoints",
-            "docs": "/docs - API documentation",
-            "test": "/test/auth-console - OAuth2 testing console",
-            "schedule_test": "/test/schedule-test - 📊 Unified CSV Schedule Import Test Console",
-=======
         "version": "1.0.0",
         "services": {
             "authentication": "/auth/",
             "auth_console": "/auth-console/",
             "rich_media": "/oembed/",
+            "open_data": "/data/",
             "workflows": "/workflows/",
             "plone_content": "/plone/",
             "schedule_import": "/schedule/",
->>>>>>> 2fc28523
         },
         "documentation": {
             "openapi": "/docs",
@@ -181,6 +157,7 @@
             "api": "operational",
             "authentication": "operational",
             "oembed": "operational",
+            "open_data": "operational",
             "workflows": "operational",
             "plone_integration": "operational",
             "schedule_import": "operational",
